--- conflicted
+++ resolved
@@ -82,14 +82,9 @@
 
   , reconnect: 18000000     // if dead, attempt reconnect each xx ms
   , timeout: 5000           // after x ms the server should send a timeout if we can't connect
-<<<<<<< HEAD
   , failures: 5             // Number of times a server can have an issue before marked dead
   , retry: 30000            // When a server has an error, wait this amount of time before retrying
-=======
-  , idle: 5000              // connection idle timeout
-  , retries: 5              // amount of retries before server is dead
-  , retry: 30000            // timeout between retries, all call will be marked as cache miss
->>>>>>> e4fc1921
+  , idle: 5000              // Remove connection from pool when no I/O after `idle` ms
   , remove: false           // remove server if dead if false, we will attempt to reconnect
   , redundancy: false       // allows you do re-distribute the keys over a x amount of servers
   , keyCompression: true    // compress keys if they are to large (md5)
@@ -145,14 +140,12 @@
 
     manager = new Jackpot(this.poolSize);
     manager.retries = memcached.retries;
-<<<<<<< HEAD
     manager.factor = memcached.factor;
     manager.minTimeout = memcached.minTimeout;
     manager.maxTimeout = memcached.maxTimeout;
     manager.randomize = memcached.randomize;
-=======
+
     manager.setMaxListeners(0);
->>>>>>> e4fc1921
 
     manager.factory(function factory() {
       var S = Array.isArray(serverTokens)
@@ -160,7 +153,6 @@
           : new Socket
         , Manager = this
         , idleTimeout = function() {
-            memcached.connectionIssue('Connection timeout', S);
             Manager.remove(this);
           }
         , connectTimeout = function() {
@@ -190,24 +182,13 @@
             Manager.remove(this);
           }
         , data: curry(memcached, privates.buffer, S)
-<<<<<<< HEAD
-        , timeout: function streamTimeout() {
-            Manager.remove(this);
-          }
-        , error: function streamError() {
-            // callback called when retries is exhausted
-            memcached.connectionIssue('Stream error', S);
-=======
         , timeout: connectTimeout
         , error: streamError
         , connect: function streamConnect() {
-            // Reset timeout. Do not count timeout on allocated connection as
-            // server issue.
-            if (this.memcached.idle > 0) {
-              this.setTimeout(0, connectTimeout);
-              this.setTimeout(this.memcached.idle, idleTimeout);
-            }
->>>>>>> e4fc1921
+            // Remove connection timeout listener
+            this.setTimeout(0, connectTimeout);
+            // Close idle connections
+            this.setTimeout(this.memcached.idle, idleTimeout);
           }
         , end: S.end
       });
