"use strict";

/**
 * Node's native modules
 */
var EventEmitter = require('events').EventEmitter
  , Stream = require('net').Stream
  , Socket = require('net').Socket;

/**
 * External or custom modules
 */
var HashRing = require('hashring')
  , Connection = require('./connection')
  , Jackpot = require('jackpot')
  , Utils = require('./utils')
  , IssueLog = Connection.IssueLog;

/**
 * Variable lookups
 */
var curry = Utils.curry;

/**
 * Constructs a new memcached client
 *
 * @constructor
 * @param {Mixed} args Array, string or object with servers
 * @param {Object} options options
 * @api public
 */
function Client (args, options) {
  var servers = []
    , weights = {}
    , regular = 'localhost:11211'
    , key;

  // Parse down the connection arguments
  switch (Object.prototype.toString.call(args)) {
    case '[object Object]':
      weights = args;
      servers = Object.keys(args);
      break;

    case '[object Array]':
      servers = args.length ? args : [regular];
      break;

    default:
      servers.push(args || regular);
      break;
  }

  if (!servers.length) {
    throw new Error('No servers where supplied in the arguments');
  }

  // merge with global and user config
  Utils.merge(this, Client.config);
  Utils.merge(this, options);
  EventEmitter.call(this);

  this.servers = servers;
  this.HashRing = new HashRing(args, this.algorithm);
  this.connections = {};
  this.issues = [];
}

// Allows users to configure the memcached globally or per memcached client
Client.config = {
    maxKeySize: 251         // max key size allowed by Memcached
  , maxExpiration: 2592000  // max expiration duration allowed by Memcached
  , maxValue: 1048576       // max length of value allowed by Memcached
  , activeQueries: 0
  , maxQueueSize: -1
  , algorithm: 'crc32'      // hashing algorithm that is used for key mapping

  , poolSize: 10            // maximal parallel connections
  , reconnect: 18000000     // if dead, attempt reconnect each xx ms
  , timeout: 5000           // after x ms the server should send a timeout if we can't connect
  , idle: 5000              // connection idle timeout
  , retries: 5              // amount of retries before server is dead
  , retry: 30000            // timeout between retries, all call will be marked as cache miss
  , remove: false           // remove server if dead if false, we will attempt to reconnect
  , redundancy: false       // allows you do re-distribute the keys over a x amount of servers
  , keyCompression: true    // compress keys if they are to large (md5)
  , namespace: ''           // sentinel to prepend to all memcache keys for namespacing the entries
  , debug: false            // Output the commands and responses
};

// There some functions we don't want users to touch so we scope them
(function (nMemcached) {
  var LINEBREAK = '\r\n'
    , NOREPLY = ' noreply'
    , FLUSH = 1E3
    , BUFFER = 1E2
    , CONTINUE = 1E1
    , FLAG_JSON = 1<<1
    , FLAG_BINARY = 1<<2
    , FLAG_NUMERIC = 1<<3;

  var memcached = nMemcached.prototype = new EventEmitter
    , privates = {}
    , undefined;

  // Creates or generates a new connection for the give server, the callback
  // will receive the connection if the operation was successful
  memcached.connect = function connect(server, callback) {
    // server is dead, bail out
    if (server in this.issues && this.issues[server].failed) {
        return callback(false, false);
    }

    // fetch from connection pool
    if (server in this.connections) {
      return this.connections[server].pull(callback);
    }

    // No connection factory created yet, so we must build one
    var serverTokens = server[0] === '/'
        ? server
        : /(.*):(\d+){1,}$/.exec(server).reverse()
      , memcached = this;

    // Pop original string from array
    if (Array.isArray(serverTokens)) serverTokens.pop();

    var sid = 0
      , manager;

    /**
     * Generate a new connection pool manager.
     */

    manager = new Jackpot(this.poolSize);
    manager.retries = memcached.retries;

    manager.factory(function factory() {
      var S = Array.isArray(serverTokens)
          ? new Stream
          : new Socket
        , Manager = this
        , streamTimeout = function () {
            Manager.remove(this);
          };

      // config the Stream
      S.streamID = sid++;
      S.setTimeout(memcached.timeout);
      S.setNoDelay(true);
      S.setEncoding('utf8');
      S.metaData = [];
      S.responseBuffer = "";
      S.bufferArray = [];
      S.serverAddress = server;
      S.tokens = [].concat(serverTokens);
      S.memcached = memcached;

      // Add the event listeners
      Utils.fuse(S, {
          close: function streamClose() {
            Manager.remove(this);
          }
        , data: curry(memcached, privates.buffer, S)
<<<<<<< HEAD
        , timeout: function streamTimeout() {
            memcached.connectionIssue('Stream timout', S);
          }
        , error: function streamError() {
            // callback called when retries is exhausted
            memcached.connectionIssue('Stream error', S);
=======
        , connect: function streamConnect() {
            if (this.memcached.idle > this.memcached.timeout) {
              this.setTimeout(0, streamTimeout);
              this.setTimeout(this.memcached.idle, streamTimeout);
            }
>>>>>>> 0cd421ee
          }
        , timeout: streamTimeout
        , end: S.end
      });

      // connect the net.Stream (or net.Socket) [port, hostname]
      S.connect.apply(S, S.tokens);
      return S;
    });

    manager.on('error', function err(e) {
      if (memcached.debug) console.log('Connection error', e);
    });

    this.connections[server] = manager;

    // now that we have setup our connection factory we can allocate a new
    // connection
    this.connections[server].pull(callback);
  };

  // Exposes buffer to test-suite
  memcached.buffer = function buffer() {
    return privates.buffer.apply(this, arguments);
  };

  // Creates a multi stream, so it's easier to query agains multiple memcached
  // servers.
  memcached.multi = function memcachedMulti(keys, callback) {
    var map = {}
      , memcached = this
      , servers
      , i;

    // gets all servers based on the supplied keys,
    // or just gives all servers if we don't have keys
    if (keys) {
      keys.forEach(function fetchMultipleServers(key) {
        var server = memcached.servers.length === 1
          ? memcached.servers[0]
          : memcached.HashRing.getNode(key);

        if (map[server]){
          map[server].push(key);
        } else {
          map[server] = [key];
        }
      });

      // store the servers
      servers = Object.keys(map);
    } else {
      servers = this.servers;
    }

    i = servers.length;

    while (i--) {
       //memcached.delegateCallback(this, servers[i], map[servers[i]], i, servers.length, callback);
      callback.call(this, servers[i], map[servers[i]], i, servers.length);
    }
  };

  // Executes the command on the net.Stream, if no server is supplied it will
  // use the query.key to get the server from the HashRing
  memcached.command = function memcachedCommand(queryCompiler, server) {

      this.activeQueries++;
      var query = queryCompiler();

      if (this.activeQueries> this.maxQueueSize && this.maxQueueSize > 0){
          this.makeCallback(query.callback, "over queue limit", null);
          query = null;
          return;
      }

      // generate a regular query,
      var redundancy = this.redundancy && this.redundancy < this.servers.length
      , queryRedundancy = query.redundancyEnabled
      , memcached = this;

    // validate the arguments
    if (query.validate && !Utils.validateArg(query, this)) {
        this.activeQueries--;
        return;
    }

    // try to find the correct server for this query
    if (!server) {
      // no need to do a hashring lookup if we only have one server assigned to
      // us
      if (this.servers.length === 1) {
        server = this.servers[0];
      } else {
        if (redundancy && queryRedundancy) {
          redundancy = this.HashRing.createRange(query.key, (this.redundancy + 1), true);
          server = redundancy.shift();
        } else {
          server = this.HashRing.getNode(query.key);
        }
      }
    }

    // check if any server exists or and if the server is still alive
    // a server may not exist if the manager was never able to connect
    // to any server.
    if (!server || (server in this.issues && this.issues[server].failed)) {
      return query.callback && memcached.makeCallback(query.callback,new Error('Server not available'));
    }

    this.connect(server, function allocateMemcachedConnection(error, S) {
      if (memcached.debug) {
        query.command.split(LINEBREAK).forEach(function errors(line) {
          console.log(S.streamID + ' << ' + line);
        });
      }

      // check for issues
      if (error) return query.callback && memcached.makeCallback(query.callback,error);
      if (!S) return query.callback && memcached.makeCallback(query.callback,new Error('Connect did not give a server'));

      if (S.readyState !== 'open') {
        return query.callback && memcached.makeCallback(query.callback,new Error('Connection readyState is set to ' + S.readySate));
      }

      // used for request timing
      query.start = Date.now();
      S.metaData.push(query);
      S.write(query.command + LINEBREAK);
    });

    // if we have redundancy enabled and the query is used for redundancy, than
    // we are going loop over the servers, check if we can reach them, and
    // connect to the correct net connection. because all redundancy queries are
    // executed with "no reply" we do not need to store the callback as there
    // will be no value to parse.
    if (redundancy && queryRedundancy) {
      queryRedundancy = queryCompiler(queryRedundancy);

      redundancy.forEach(function each(server) {
        if (server in memcached.issues && memcached.issues[server].failed){
            return;
        }

        memcached.connect(server, function allocateMemcachedConnection(error, S) {
          if (!S || error || S.readyState !== 'open') return;
          S.write(queryRedundancy.command + LINEBREAK);
        });
      });
    }
  };

  // Logs all connection issues, and handles them off. Marking all requests as
  // cache misses.
  memcached.connectionIssue = function connectionIssue(error, S) {
    if (S && S.end) S.end();

    var issues
      , server = S.serverAddress
      , memcached = this;

    // check for existing issue logs, or create a new log
    if (server in this.issues) {
      issues = this.issues[server];
    } else {
      issues = this.issues[server] = new IssueLog({
          server: server
        , tokens: S.tokens
        , reconnect: this.reconnect
        , retries: this.retries
        , retry: this.retry
        , remove: this.remove
      });

      // proxy the events
      Utils.fuse(issues, {
          issue: function issue(details) {
            memcached.emit('issue', details);
          }
        , failure: function failure(details) {
            memcached.emit('failure', details);
          }
        , reconnecting: function reconnect(details) {
            memcached.emit('reconnecting', details);
          }
        , reconnected: function reconnected(details) {
            memcached.emit('reconnect', details);
          }
        , remove: function remove(details) {
            // emit event and remove servers
            memcached.emit('remove', details);
            memcached.connections[server].end();

            if (this.failOverServers && this.failOverServers.length) {
              memcached.HashRing.replaceServer(server, this.failOverServers.shift());
            } else {
              memcached.HashRing.removeServer(server);
            }
          }
      });

      // bumpt the event listener limit
      issues.setMaxListeners(0);
    }

    // log the issue
    issues.log(error);
  };

  // Kills all active connections
  memcached.end = function endMemcached() {
    var memcached = this;

    Object.keys(this.connections).forEach(function closeConnection(key) {
      memcached.connections[key].free(0);
    });
  };

  // These do not need to be publicly available as it's one of the most important
  // parts of the whole client, the parser commands:
  privates.parsers = {
    // handle error responses
    'NOT_FOUND': function notfound(tokens, dataSet, err) {
      return [CONTINUE, false];
    }

  , 'NOT_STORED': function notstored(tokens, dataSet, err) {
      var errObj = new Error('Item is not stored');
      errObj.notStored = true;
      err.push(errObj);
      return [CONTINUE, false];
    }

  , 'ERROR': function error(tokens, dataSet, err) {
      err.push(new Error('Received an ERROR response'));
      return [FLUSH, false];
    }

  , 'CLIENT_ERROR': function clienterror(tokens, dataSet, err) {
      err.push(new Error(tokens.splice(1).join(' ')));
      return [CONTINUE, false];
    }

  , 'SERVER_ERROR': function servererror(tokens, dataSet, err, queue, S, memcached) {
      (memcached || this.memcached).connectionIssue(tokens.splice(1).join(' '), S);
      return [CONTINUE, false];
    }

    // keyword based responses
  , 'STORED': function stored(tokens, dataSet) {
      return [CONTINUE, true];
    }

  , 'TOUCHED': function touched(tokens, dataSet) {
        return [CONTINUE, true];
    }

  , 'DELETED': function deleted(tokens, dataSet) {
      return [CONTINUE, true];
    }

  , 'OK': function ok(tokens, dataSet) {
      return [CONTINUE, true];
    }

  , 'EXISTS': function exists(tokens, dataSet) {
      return [CONTINUE, false];
    }

  , 'END': function end(tokens, dataSet, err, queue) {
      if (!queue.length) queue.push(false);
      return [FLUSH, true];
    }

    // value parsing:
  , 'VALUE': function value(tokens, dataSet, err, queue) {
      var key = tokens[1]
        , flag = +tokens[2]
        , dataLen = tokens[3] // length of dataSet in raw bytes
        , cas = tokens[4]
        , multi = this.metaData[0] && this.metaData[0].multi || cas
          ? {}
          : false
        , tmp;

      // In parse data there is an '||' passing us the content of token
      // if dataSet is empty. This may be fine for other types of responses,
      // in the case of an empty string being stored in a key, it will
      // result in unexpected behavior:
      // https://github.com/3rd-Eden/node-memcached/issues/64
      if (dataLen === '0') {
        dataSet = '';
      }

      switch (flag) {
        case FLAG_JSON:
          dataSet = JSON.parse(dataSet);
          break;
        case FLAG_NUMERIC:
          dataSet = +dataSet;
          break;
        case FLAG_BINARY:
          tmp = new Buffer(dataSet.length);
          tmp.write(dataSet, 0, 'binary');
          dataSet = tmp;
          break;
        }

      // Add to queue as multiple get key key key key key returns multiple values
      if (!multi) {
        queue.push(dataSet);
      } else {
        multi[key] = dataSet;
        if (cas) multi.cas = cas;
        queue.push(multi);
      }

      return [BUFFER, false];
    }

  , 'INCRDECR': function incrdecr(tokens) {
      return [CONTINUE, +tokens[1]];
    }

  , 'STAT': function stat(tokens, dataSet, err, queue) {
      queue.push([tokens[1], /^\d+$/.test(tokens[2]) ? +tokens[2] : tokens[2]]);
      return [BUFFER, true];
    }

  , 'VERSION': function version(tokens, dataSet) {
      var versionTokens = /(\d+)(?:\.)(\d+)(?:\.)(\d+)$/.exec(tokens.pop());

      return [CONTINUE, {
        server: this.serverAddress
      , version: versionTokens[0]
      , major: versionTokens[1] || 0
      , minor: versionTokens[2] || 0
      , bugfix: versionTokens[3] || 0
      }];
    }

  , 'ITEM': function item(tokens, dataSet, err, queue) {
      queue.push({
        key: tokens[1]
      , b: +tokens[2].substr(1)
      , s: +tokens[4]
      });

      return [BUFFER, false];
    }
  };

  function resultSetIsEmpty(resultSet) {
    return !resultSet || (resultSet.length === 1 && !resultSet[0]);
  }

  // Parses down result sets
  privates.resultParsers = {
    // combines the stats array, in to an object
    'stats': function stats(resultSet) {
      var response = {};
      if (resultSetIsEmpty(resultSet)) return response;

      // add references to the retrieved server
      response.server = this.serverAddress;

      // Fill the object
      resultSet.forEach(function each(statSet) {
        if (statSet) response[statSet[0]] = statSet[1];
      });

      return response;
    }

    // the settings uses the same parse format as the regular stats
  , 'stats settings': function settings() {
      return privates.resultParsers.stats.apply(this, arguments);
    }

    // Group slabs by slab id
  , 'stats slabs': function slabs(resultSet) {
      var response = {};
      if (resultSetIsEmpty(resultSet)) return response;

      // add references to the retrieved server
      response.server = this.serverAddress;

      // Fill the object
      resultSet.forEach(function each(statSet) {
        if (statSet) {
          var identifier = statSet[0].split(':');

          if (!response[identifier[0]]) response[identifier[0]] = {};
          response[identifier[0]][identifier[1]] = statSet[1];
        }
      });

      return response;
    }

  , 'stats items': function items(resultSet) {
      var response = {};
      if (resultSetIsEmpty(resultSet)) return response;

      // add references to the retrieved server
      response.server = this.serverAddress;

      // Fill the object
      resultSet.forEach(function each(statSet) {
        if (statSet) {
          var identifier = statSet[0].split(':');

          if (!response[identifier[1]]) response[identifier[1]] = {};
          response[identifier[1]][identifier[2]] = statSet[1];
        }
      });

      return response;
    }
  };

  // Generates a RegExp that can be used to check if a chunk is memcached response identifier
  privates.allCommands = new RegExp('^(?:' + Object.keys(privates.parsers).join('|') + '|\\d' + ')');
  privates.bufferedCommands = new RegExp('^(?:' + Object.keys(privates.parsers).join('|') + ')');

  // When working with large chunks of responses, node chunks it in to pieces.
  // So we might have half responses. So we are going to buffer up the buffer
  // and user our buffered buffer to query // against. Also when you execute
  // allot of .writes to the same stream, node will combine the responses in to
  // one response stream. With no indication where it had cut the data. So it
  // can be it cuts inside the value response, or even right in the middle of
  // a line-break, so we need to make sure, the last piece in the buffer is
  // a LINEBREAK because that is all what is sure about the Memcached Protocol,
  // all responds end with them.
  privates.buffer = function BufferBuffer(S, BufferStream) {
    S.responseBuffer += BufferStream;

    // only call transform the data once we are sure, 100% sure, that we valid
    // response ending
    if (S.responseBuffer.substr(S.responseBuffer.length - 2) === LINEBREAK) {
      var chunks = S.responseBuffer.split(LINEBREAK);

      if (this.debug) {
        chunks.forEach(function each(line) {
          console.log(S.streamID + ' >> ' + line);
        });
      }

      // Fix zero-line endings in the middle
      var chunkLength = (chunks.length-1);
      if (chunks[chunkLength].length === 0) chunks.splice(chunkLength, 1);

      S.responseBuffer = ""; // clear!
      this.rawDataReceived(S, S.bufferArray = S.bufferArray.concat(chunks));
    }
  };

  memcached.delegateCallback = function(){
        this.activeQueries--;
        var master = arguments[0];
        var cb = arguments[arguments.length-1];
        var args = Array.prototype.slice.call(arguments, 1, arguments.length-1);
        cb.apply(master, args);
  };

  memcached.makeCallback = function(cb){
       this.activeQueries--;
       var args = Array.prototype.slice.call(arguments, 1);
       cb.apply(this, args); //loose first
  };

  // The actual parsers function that scan over the responseBuffer in search of
  // Memcached response identifiers. Once we have found one, we will send it to
  // the dedicated parsers that will transform the data in a human readable
  // format, deciding if we should queue it up, or send it to a callback fn.
  memcached.rawDataReceived = function rawDataReceived(S) {
    var queue = []
      , token
      , tokenSet
      , dataSet
      , resultSet
      , metaData
      , err = []
      , tmp;

    while(S.bufferArray.length && privates.allCommands.test(S.bufferArray[0])) {
      token = S.bufferArray.shift();
      tokenSet = token.split(' ');

      // special case for digit only's these are responses from INCR and DECR
      if (/^\d+$/.test(tokenSet[0])) tokenSet.unshift('INCRDECR');

      // special case for value, it's required that it has a second response!
      // add the token back, and wait for the next response, we might be
      // handling a big ass response here.
      if (tokenSet[0] === 'VALUE' && S.bufferArray.indexOf('END') === -1) {
        return S.bufferArray.unshift(token);
      }

      // check for dedicated parser
      if (privates.parsers[tokenSet[0]]) {

        // fetch the response content
        if (tokenSet[0] === 'VALUE') {
          dataSet = Utils.unescapeValue(S.bufferArray.shift());
        }

        resultSet = privates.parsers[tokenSet[0]].call(S, tokenSet, dataSet || token, err, queue, this);

        // check how we need to handle the resultSet response
        switch (resultSet.shift()) {
          case BUFFER:
            break;

          case FLUSH:
            metaData = S.metaData.shift();
            resultSet = queue;

            // if we have a callback, call it
            if (metaData && metaData.callback) {
              metaData.execution = Date.now() - metaData.start;
                this.delegateCallback(
                  metaData
                , err.length ? err : err[0]

                  // see if optional parsing needs to be applied to make the result set more readable
                , privates.resultParsers[metaData.type]
                    ? privates.resultParsers[metaData.type].call(S, resultSet, err)
                    : !Array.isArray(queue) || queue.length > 1 ? queue : queue[0]
                ,metaData.callback
              );
            }

            queue.length = err.length = 0;
            break;

          default:
            metaData = S.metaData.shift();

            if (metaData && metaData.callback) {
              metaData.execution = Date.now() - metaData.start;
              this.delegateCallback(metaData, err.length > 1 ? err : err[0], resultSet[0], metaData.callback);
            }

            err.length = 0;
            break;
        }
      } else {
        // handle unkown responses
        metaData = S.metaData.shift();
        if (metaData && metaData.callback){
          metaData.execution = Date.now() - metaData.start;
            this.delegateCallback(metaData, new Error('Unknown response from the memcached server: "' + token + '"'), false, metaData.callback);
        }
      }

      // cleanup
      dataSet = tokenSet = metaData = undefined;

      // check if we need to remove an empty item from the array, as splitting on /r/n might cause an empty
      // item at the end..
      if (S.bufferArray[0] === '') S.bufferArray.shift();
    }
  };

  // Small wrapper function that only executes errors when we have a callback
  privates.errorResponse = function errorResponse(error, callback) {
    if (typeof callback === 'function') {
        memcached.makeCallback(callback,error, false);
    }

    return false;
  };

  // This is where the actual Memcached API layer begins:
  memcached.touch = function touch(key, lifetime, callback) {
    var fullkey = this.namespace + key;
    this.command(function touchCommand() {
      return {
          key: fullkey
        , callback: callback
        , lifetime: lifetime
        , validate: [['key', String], ['lifetime', Number], ['callback', Function]]
        , type: 'touch'
        , command: ['touch', fullkey, lifetime].join(' ')
      };
    });
  };

  memcached.get = function get(key, callback) {
    if (Array.isArray(key)) return this.getMulti.apply(this, arguments);

    var fullkey = this.namespace + key;
    this.command(function getCommand(noreply) {
      return {
          key: fullkey
        , callback: callback
        , validate: [['key', String], ['callback', Function]]
        , type: 'get'
        , command: 'get ' + fullkey
      };
    });
  };

  // the difference between get and gets is that gets, also returns a cas value
  // and gets doesn't support multi-gets at this moment.
  memcached.gets = function get(key, callback) {
    var fullkey = this.namespace + key;
    this.command(function getCommand(noreply) {
      return {
          key: fullkey
        , callback: callback
        , validate: [['key', String], ['callback', Function]]
        , type: 'gets'
        , command: 'gets ' + fullkey
      };
    });
  };

  // Handles get's with multiple keys
  memcached.getMulti = function getMulti(keys, callback) {
    var memcached = this
      , responses = {}
      , errors = []
      , calls;

    if (memcached.namespace.length) keys = keys.map(function compile(key){
      return memcached.namespace + key;
    });

    // handle multiple responses and cache them untill we receive all.
    function handle(err, results) {
      if (err) {
        errors.push(err);
      }

      // add all responses to the array
      (Array.isArray(results) ? results : [results]).forEach(function each(value) {
        if (memcached.namespace.length) {
          var ns_key = Object.keys(value)[0]
            , newvalue = {};

          newvalue[ns_key.replace(memcached.namespace, '')] = value[ns_key];
          Utils.merge(responses, newvalue);
        } else {
          Utils.merge(responses, value);
        }
      });

      if (!--calls){
          callback(errors.length ? errors : false, responses);
      }
    }

    this.multi(keys, function multi(server, key, index, totals) {
      if (!calls) calls = totals;

      memcached.command(function getMultiCommand(noreply) {
        return {
            callback: handle
          , multi:true
          , type: 'get'
          , command: 'get ' + key.join(' ')
        };
      }, server);
    });
  };

  // As all command nearly use the same syntax we are going to proxy them all to
  // this function to ease maintenance. This is possible because most set
  // commands will use the same syntax for the Memcached server. Some commands
  // do not require a lifetime and a flag, but the memcached server is smart
  // enough to ignore those.
  privates.setters = function setters(type, validate, key, value, lifetime, callback, cas) {
    var fullkey = this.namespace + key;
    var flag = 0
      , valuetype = typeof value
      , length;

    if (Buffer.isBuffer(value)) {
      flag = FLAG_BINARY;
      value = value.toString('binary');
    } else if (valuetype === 'number') {
      flag = FLAG_NUMERIC;
      value = value.toString();
    } else if (valuetype !== 'string') {
      flag = FLAG_JSON;
      value = JSON.stringify(value);
    }

    value = Utils.escapeValue(value);

    length = Buffer.byteLength(value);
    if (length > this.maxValue) {
      return privates.errorResponse(new Error('The length of the value is greater than ' + this.maxValue), callback);
    }

    this.command(function settersCommand(noreply) {
      return {
          key: fullkey
        , callback: callback
        , lifetime: lifetime
        , value: value
        , cas: cas
        , validate: validate
        , type: type
        , redundancyEnabled: false
        , command: [type, fullkey, flag, lifetime, length].join(' ') +
               (cas ? ' ' + cas : '') +
               (noreply ? NOREPLY : '') +
               LINEBREAK + value
      };
    });
  };

  // Curry the function and so we can tell the type our private set function
  memcached.set = curry(undefined, privates.setters
    , 'set'
    , [
          ['key', String]
        , ['value', String]
        , ['lifetime', Number]
        , ['callback', Function]
      ]
  );

  memcached.replace = curry(undefined, privates.setters
    , 'replace'
    , [
          ['key', String]
        , ['value', String]
        , ['lifetime', Number]
        , ['callback', Function]
      ]
  );

  memcached.add = curry(undefined, privates.setters
    , 'add'
    , [
          ['key', String]
        , ['value', String]
        , ['lifetime', Number]
        , ['callback', Function]
      ]
  );

  memcached.cas = function checkandset(key, value, cas, lifetime, callback) {
    privates.setters.call(this
      , 'cas'
      , [
            ['key', String]
          , ['value', String]
          , ['lifetime', Number]
          , ['callback', Function]
        ]
      , key
      , value
      , lifetime
      , callback
      , cas
    );
  };

  memcached.append = function append(key, value, callback) {
    privates.setters.call(this
      , 'append'
      , [
            ['key', String]
          , ['value', String]
          , ['lifetime', Number]
          , ['callback', Function]
        ]
      , key
      , value
      , 0
      , callback
    );
  };

  memcached.prepend = function prepend(key, value, callback) {
    privates.setters.call(this
      , 'prepend'
      , [
            ['key', String]
          , ['value', String]
          , ['lifetime', Number]
          , ['callback', Function]
        ]
      , key
      , value
      , 0
      , callback
    );
  };

  // Small handler for incr and decr's
  privates.incrdecr = function incrdecr(type, key, value, callback) {
    this.command(function incredecrCommand(noreply) {
      return {
          key: key
        , callback: callback
        , value: value
        , validate: [
              ['key', String]
            , ['value', Number]
            , ['callback', Function]
          ]
        , type: type
        , redundancyEnabled: true
        , command: [type, key, value].join(' ') +
               (noreply ? NOREPLY : '')
      };
    });
  };

  // Curry the function and so we can tell the type our private incrdecr
  memcached.increment = memcached.incr = curry(undefined, privates.incrdecr, 'incr');
  memcached.decrement = memcached.decr = curry(undefined, privates.incrdecr, 'decr');

  // Deletes the keys from the servers
  memcached.del = function del(key, callback){
    this.command(function deleteCommand(noreply) {
      return {
          key: key
        , callback: callback
        , validate: [
              ['key', String]
            , ['callback', Function]
          ]
        , type: 'delete'
        , redundancyEnabled: true
        , command: 'delete ' + key +
               (noreply ? NOREPLY : '')
      };
    });
  };
  memcached['delete'] = memcached.del;

  // Small wrapper that handle single keyword commands such as FLUSH ALL, VERSION and STAT
  privates.singles = function singles(type, callback) {
    var memcached = this
      , responses = []
      , errors
      , calls;

      // handle multiple servers
    function handle(err, results) {
      if (err) {
        errors = errors || [];
        errors.push(err);
      }
      if (results) responses = responses.concat(results);

      // multi calls should ALWAYS return an array!
      if (!--calls) {
          callback(errors && errors.length ? errors.pop() : undefined, responses);
      }
    }

    this.multi(false, function multi(server, keys, index, totals) {
      if (!calls) calls = totals;

      memcached.command(function singlesCommand(noreply) {
        return {
            callback: handle
          , type: type
          , command: type
        };
      }, server);
    });
  };

  // Curry the function and so we can tell the type our private singles
  memcached.version  = curry(undefined, privates.singles, 'version');
  memcached.flush = curry(undefined, privates.singles, 'flush_all');
  memcached.stats = curry(undefined, privates.singles, 'stats');
  memcached.settings = curry(undefined, privates.singles, 'stats settings');
  memcached.slabs = curry(undefined, privates.singles, 'stats slabs');
  memcached.items = curry(undefined, privates.singles, 'stats items');

  // aliases
  memcached.flushAll = memcached.flush;
  memcached.statsSettings = memcached.settings;
  memcached.statsSlabs = memcached.slabs;
  memcached.statsItems = memcached.items;


  // You need to use the items dump to get the correct server and slab settings
  // see simple_cachedump.js for an example
  memcached.cachedump = function cachedump(server, slabid, number, callback) {
    this.command(function cachedumpCommand(noreply) {
      return {
          callback: callback
        , number: number
        , slabid: slabid
        , validate: [
              ['number', Number]
            , ['slabid', Number]
            , ['callback', Function]
          ]
        , type: 'stats cachedump'
        , command: 'stats cachedump ' + slabid + ' ' + number
      };
    }, server);
  };
})(Client);

module.exports = Client;<|MERGE_RESOLUTION|>--- conflicted
+++ resolved
@@ -140,9 +140,15 @@
           ? new Stream
           : new Socket
         , Manager = this
-        , streamTimeout = function () {
+        , idleTimeout = function() {
             Manager.remove(this);
-          };
+          }
+        , connectTimeout = function() {
+            memcached.connectionIssue('Stream connect timeout', S);
+          }
+        , streamError = function() {
+            memcached.connectionIssue('Stream error', S);
+        };
 
       // config the Stream
       S.streamID = sid++;
@@ -162,22 +168,14 @@
             Manager.remove(this);
           }
         , data: curry(memcached, privates.buffer, S)
-<<<<<<< HEAD
-        , timeout: function streamTimeout() {
-            memcached.connectionIssue('Stream timout', S);
+        , timeout: connectTimeout
+        , error: streamError
+        , connect: function streamConnect() {
+            // Reset timeout. Do not count timeout on allocated connection as
+            // server issue.
+            this.setTimeout(0, connectTimeout);
+            this.setTimeout(this.memcached.idle, idleTimeout);
           }
-        , error: function streamError() {
-            // callback called when retries is exhausted
-            memcached.connectionIssue('Stream error', S);
-=======
-        , connect: function streamConnect() {
-            if (this.memcached.idle > this.memcached.timeout) {
-              this.setTimeout(0, streamTimeout);
-              this.setTimeout(this.memcached.idle, streamTimeout);
-            }
->>>>>>> 0cd421ee
-          }
-        , timeout: streamTimeout
         , end: S.end
       });
 
