--- conflicted
+++ resolved
@@ -76,7 +76,6 @@
       });
     });
   });
-<<<<<<< HEAD
   it('should properly schedule failed server retries', function(done) {
     var server = '127.0.0.1:1234';
     var memcached = new Memcached(server, {
@@ -177,7 +176,8 @@
             });
           });
       },10); // Make sure `retry`, which is immediate, has passed
-=======
+    });
+  });
   it('should fire `failure` event when server removed and has no fallbacks', function(done) {
     var connectionAttempOk = false
       , mockSocket = null
@@ -225,7 +225,6 @@
         mock.close();
         done();
       });
->>>>>>> e4fc1921
     });
   });
 });